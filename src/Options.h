#ifndef __Options_h__
#define __Options_h__

/* This header file includes standard libraries,
   defines universal constants ROW, COL, FALSE, TRUE,
   and maximum word and line lengths and macros MIN, MAX. */

/* Standard libraries */
#include <stdlib.h>
#include <stdio.h>
#include <ctype.h>
#include <math.h>
#include <limits.h>
#include <string.h>
#include <time.h>

#ifdef UNIX
#include <sys/time.h>
#endif

/* Directions in matrix */
#define ROW   0
#define COL   1 
#define FINEGRAIN 2
#define SFINEGRAIN 3
#define MEDIUMGRAIN 4

/* Logical constants */
#ifndef FALSE
#define FALSE 0
#endif
#ifndef TRUE
#define TRUE  1
#endif

/* Dummy negative value, cannot be an index.
Not to be confused with dummy diagonal nonzero */
#define DUMMY -1

/* Maximum lengths */
#define MAX_WORD_LENGTH 1024
#define MAX_LINE_LENGTH 16384

struct opts {
    /* General options */
    char *matrix;  /* name of the matrix */
    int P;         /* number of processors */
    double eps;    /* allowed load imbalance */
  
    /* Split strategy options */
    enum {Constant, Increase, Decrease} LoadbalanceStrategy; 
    enum {AdjustNo, AdjustYes} LoadbalanceAdjust; 
    enum {Alternate, LocalBest, Hybrid, LocalRatio,
          OneDimRow, OneDimCol, FineGrain, SFineGrain, MediumGrain} SplitStrategy;
    enum {FirstDirRow, FirstDirCol, FirstDirRatio} Alternate_FirstDirection; 
    enum {Simple, KLFM} SplitMethod;
    enum {PartMondriaan, PartPaToH, FullPaToH} Partitioner;
    enum {MetricLambda, MetricCut, MetricLambdaLambdaMinusOne} Metric;
    enum {FreeNetYes, FreeNetNo} DiscardFreeNets;
<<<<<<< HEAD
    enum {ZeroVolNo, ZeroVolYes} ZeroVolumeSearch;
=======
    enum {FreeNonzerosNo, FreeNonzerosYes} ImproveFreeNonzeros;
>>>>>>> 66176e26
  
    /* Matrix options */
    enum {EqVecNo, EqVecYes} SquareMatrix_DistributeVectorsEqual;
    enum {DumNo, DumYes} SquareMatrix_DistributeVectorsEqual_AddDummies;
    enum {SingleEntNo, SingleEntYes} SymmetricMatrix_UseSingleEntry;
    enum {ETypeLower, ETypeRandom} SymmetricMatrix_SingleEntryType;
  
    /* Output options */
    enum {OutputEMM, OutputDMM} OutputFormat;
    enum {OneFile, MultipleFiles, DIMACS} OutputMode; /* Extended, (original) distributed MatrixMarket, or DIMACS output. */
  
    /* Coarsening options */
    long Coarsening_NrVertices, Coarsening_MaxCoarsenings;
    long Coarsening_NrMatchArbitrary;
    long Coarsening_MaxNrVtxInMatch;
    double Coarsening_StopRatio;
    double Coarsening_VtxMaxFractionOfWeight; 
    enum {MatchRandom, MatchInprod, MatchATA} Coarsening_MatchingStrategy;
    enum {MatchMatcherGreedy, MatchMatcherPGA} Coarsening_MatchingATAMatcher;
    enum {MatchFinderInproduct, MatchFinderStairway} Coarsening_MatchingATAFinder;
    enum {DecreasingWgt, IncreasingWgt, DecreasingDegree, IncreasingDegree,
          NaturalOrder, RandomOrder} Coarsening_InprodMatchingOrder;
    long Coarsening_FineSwitchLevel;
    enum {NoNetScaling, NetSclLinear} Coarsening_NetScaling;
    enum {NoIpScaling, IpSclCos, IpSclMin, IpSclMax, IpSclJaccard} Coarsening_InprodScaling;
    enum {MatchIdNo, MatchIdYes} Coarsening_MatchIdenticalFirst;
  
    /* Initial partitioning options */
    long KLFM_InitPart_NrRestarts;
    long KLFM_InitPart_MaxNrLoops;
    long KLFM_InitPart_MaxNrNoGainMoves;
  
    /* Refinement options */
    long KLFM_Refine_MaxNrLoops;
    long KLFM_Refine_MaxNrNoGainMoves;
    
    /* Iterative refinement options */
    enum {IR_Never, IR_After_MG, IR_Always} Iterative_Refinement;
  
    /* Vector partitioning options */
    enum {VecIncrease, VecDecrease, VecRandom} VectorPartition_Step3;
    long VectorPartition_MaxNrLoops;
    long VectorPartition_MaxNrGreedyImproves;
    
    long Seed;
    
    /* Permutation options */
    enum {OrderNone, OrderPrefix, OrderInfix, OrderPostfix} OrderPermutation;
    char SymmetricPermute;
};
  
/* Function declarations for Options.c */
int   GetParameters(struct opts *pOptions, int argc, char **argv);
char* GetDefaultOptionText();
int   SetOptions(struct opts *pOptions, const char *Text);
int   SetDefaultOptions(struct opts *pOptions);
int   SetOptionsFromFile(struct opts *pOptions, const char *File);
int   ExportOptions(FILE *Out, const struct opts *pOptions);
int   ExportDefaultOptions(FILE *Out);
int   ExportOptionsToLaTeX(FILE *Out, const struct opts *Opts);
int   SetOption(struct opts *pOptions, const char *option, const char *value);
int   ApplyOptions(const struct opts *pOptions);
void  PrintHelp(int argc, char **argv);

#endif /* __Options_h__ */<|MERGE_RESOLUTION|>--- conflicted
+++ resolved
@@ -57,11 +57,8 @@
     enum {PartMondriaan, PartPaToH, FullPaToH} Partitioner;
     enum {MetricLambda, MetricCut, MetricLambdaLambdaMinusOne} Metric;
     enum {FreeNetYes, FreeNetNo} DiscardFreeNets;
-<<<<<<< HEAD
     enum {ZeroVolNo, ZeroVolYes} ZeroVolumeSearch;
-=======
     enum {FreeNonzerosNo, FreeNonzerosYes} ImproveFreeNonzeros;
->>>>>>> 66176e26
   
     /* Matrix options */
     enum {EqVecNo, EqVecYes} SquareMatrix_DistributeVectorsEqual;
